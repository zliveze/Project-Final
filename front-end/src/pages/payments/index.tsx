import React, { useState, useEffect } from 'react';
import { NextPage } from 'next';
import Head from 'next/head';
import { useRouter } from 'next/router';
import { toast, ToastContainer } from 'react-toastify';
import 'react-toastify/dist/ReactToastify.css';
import { FiAlertCircle, FiPlus, FiCheck, FiEdit } from 'react-icons/fi';

// Components
import ShippingForm, { ShippingInfo } from '@/components/payments/ShippingForm';
import PaymentMethods, { PaymentMethod } from '@/components/payments/PaymentMethods';
import OrderSummary from '@/components/payments/OrderSummary';
// import Breadcrum from '@/components/common/Breadcrum';
import DefaultLayout from '@/layout/DefaultLayout';

// Context
import { useCart } from '@/contexts/user/cart/CartContext';
import { useAuth } from '@/contexts/AuthContext';
import { useUserOrder, ShippingAddress, CreateOrderDto, ShippingService } from '@/contexts/user/UserOrderContext';
import { useUserPayment } from '@/contexts/user/UserPaymentContext';

// API
import { UserApiService } from '@/contexts/user/UserApiService';

// UserProfile interface removed as it's not used in the component
// The user object from AuthContext already provides the necessary typing

// Thêm lại OrderItem interface đã bị mất
interface OrderItem {
  _id: string;
  name: string;
  slug: string;
  price: number;
  quantity: number;
  image: {
    url: string;
    alt: string;
  };
  gifts?: Array<{
    giftId: string;
    name: string;
    description?: string;
    value: number;
    image: {
      url: string;
      alt: string;
    };
  }>;
}

// Loại địa chỉ từ profile user
interface UserAddress {
  _id: string;
  addressLine: string;
  city: string;
  state?: string;
  country: string;
  postalCode?: string;
  isDefault?: boolean;
  // Thêm các mã địa chỉ cần thiết cho ViettelPost
  provinceCode?: string;
  districtCode?: string;
  wardCode?: string;
  // Thêm các trường tên địa chỉ
  provinceName?: string;
  districtName?: string;
  wardName?: string;
  district?: string;
  ward?: string;
}

// Interface cho API response khi lưu địa chỉ
interface AddressApiResponse {
  _id: string;
  addressLine: string;
  city?: string;
  state?: string;
  country?: string;
  postalCode?: string;
  isDefault?: boolean;
  provinceCode?: string;
  districtCode?: string;
  wardCode?: string;
  provinceName?: string;
  districtName?: string;
  wardName?: string;
}

// Interface cho user response từ API
interface UserApiResponse {
  addresses?: AddressApiResponse[];
}

const PaymentsPage: NextPage = () => {
  const router = useRouter();
  const { user } = useAuth();

  // Lấy dữ liệu giỏ hàng từ CartContext
  const {
    cartItems,
    selectedItems,
    selectedSubtotal,
    selectedItemCount,
    subtotal,
    discount,
    shipping,
    total: cartTotal,
    selectedTotal,
    voucherCode,
    voucherId,
    isLoading: cartLoading,
    itemCount,
    clearCart
  } = useCart();

  // Tính tổng chi phí bao gồm cả phí vận chuyển - sử dụng selectedTotal thay vì cartTotal
  const [total, setTotal] = useState<number>(selectedTotal + shipping);

  // Cập nhật tổng chi phí khi phí vận chuyển hoặc giá trị giỏ hàng thay đổi
  useEffect(() => {
    const newTotal = selectedTotal + shipping;
    setTotal(newTotal);


  }, [selectedTotal, shipping, selectedSubtotal, discount]);

  // State
  const [orderItems, setOrderItems] = useState<OrderItem[]>([]);
  const [isLoading, setIsLoading] = useState(true);
  const [isProcessing, setIsProcessing] = useState(false);
  const [errorMessage, setErrorMessage] = useState<string | null>(null);

  // State cho thông tin giao hàng và phương thức thanh toán
  const [shippingInfo, setShippingInfo] = useState<ShippingInfo | null>(null);
  const [paymentMethod, setPaymentMethod] = useState<PaymentMethod>('cod');

  // State cho địa chỉ người dùng
  const [userAddresses, setUserAddresses] = useState<UserAddress[]>([]);
  const [selectedAddressId, setSelectedAddressId] = useState<string | null>(null);
  const [showAddressForm, setShowAddressForm] = useState(false);

  // Thêm state mới để quản lý việc sửa địa chỉ
  const [editingAddressId, setEditingAddressId] = useState<string | null>(null);

  // Hàm để lấy thông tin chi nhánh từ sản phẩm được chọn trong giỏ hàng
  const getSelectedBranchId = (): string => {
    // Lấy các sản phẩm được chọn
    const selectedCartItems = cartItems.filter(item => selectedItems.includes(item._id));

    // Tìm sản phẩm đầu tiên có selectedBranchId trong các sản phẩm được chọn
    const itemWithBranch = selectedCartItems.find(item => item.selectedBranchId);
    if (itemWithBranch && itemWithBranch.selectedBranchId) {
      console.log('Sử dụng branchId từ sản phẩm được chọn:', itemWithBranch.selectedBranchId);
      return itemWithBranch.selectedBranchId;
    }

    // Nếu không tìm thấy chi nhánh, sử dụng chi nhánh mặc định
    const defaultBranchId = '67f4e29303d581f233241b76';
    console.log('Sử dụng branchId mặc định:', defaultBranchId);
    return defaultBranchId;
  };

  // Chuyển đổi từ CartItems sang OrderItems và tính phí vận chuyển - chỉ sử dụng sản phẩm được chọn
  useEffect(() => {
    if (!cartLoading) {
      if (selectedItemCount === 0) {
        // Nếu không có sản phẩm nào được chọn, chuyển hướng về trang giỏ hàng
        toast.info('Vui lòng chọn sản phẩm để thanh toán.', {
          position: "bottom-right",
          autoClose: 3000,
          theme: "light"
        });
        router.push('/cart');
        return;
      }

      // Lấy các sản phẩm được chọn
      const selectedCartItems = cartItems.filter(item => selectedItems.includes(item._id));

      // Convert selected cartItems to orderItems format
      const items: OrderItem[] = selectedCartItems.map(item => ({
        _id: item.variantId,
        name: item.name,
        slug: item.slug,
        price: item.price,
        quantity: item.quantity,
        image: item.image,
        gifts: item.availableGifts || [] // Thêm thông tin quà tặng
      }));

      setOrderItems(items);
      setIsLoading(false);

      // Tính phí vận chuyển nếu đã có địa chỉ giao hàng
      if (shippingInfo && shippingInfo.provinceCode && shippingInfo.districtCode && shippingInfo.wardCode) {
        calculateShippingFeeForAddress(shippingInfo);
      }
    }
<<<<<<< HEAD
  }, [cartItems, cartLoading, router, itemCount, shippingInfo, calculateShippingFeeForAddress]);
=======
  }, [cartItems, selectedItems, selectedItemCount, cartLoading, router, shippingInfo]);
>>>>>>> 4aaab807

  // Tải danh sách địa chỉ của người dùng
  useEffect(() => {
    const fetchUserAddresses = async () => {
      if (user && user._id) {
        try {
          // Lấy thông tin user profile từ API hoặc từ user object nếu đã có
          if (user.addresses && user.addresses.length > 0) {
            setUserAddresses(user.addresses);

            // Tìm địa chỉ mặc định
            const defaultAddress = user.addresses.find(addr => addr.isDefault);
            if (defaultAddress) {
              setSelectedAddressId(defaultAddress._id);

              // Chuyển đổi dữ liệu địa chỉ sang định dạng ShippingInfo
              const addressParts: string[] = defaultAddress.addressLine.split(',').map((part: string) => part.trim());
              const addressData: ShippingInfo = {
                fullName: user.name || '',
                phone: user.phoneNumber || user.phone || '', // Đảm bảo số điện thoại được lấy từ profile
                email: user.email || '',
                address: addressParts[0] || '',
                city: defaultAddress.city || defaultAddress.provinceName || '', // Ưu tiên sử dụng city, nếu không có thì dùng provinceName
                district: addressParts.length > 2 ? addressParts[2] : '',
                ward: addressParts.length > 1 ? addressParts[1] : '',
                notes: '',
                // Thêm các trường mới cho ViettelPost
                provinceId: defaultAddress.provinceCode,
                districtId: defaultAddress.districtCode,
                wardId: defaultAddress.wardCode,
                // Thêm các thông tin tên cần thiết
                provinceName: defaultAddress.provinceName || defaultAddress.city || '', // Đảm bảo luôn có giá trị
                districtName: defaultAddress.districtName || defaultAddress.district || defaultAddress.state || '',
                wardName: defaultAddress.wardName || defaultAddress.ward || '',
                // Thêm mã code nếu có
                provinceCode: defaultAddress.provinceCode,
                districtCode: defaultAddress.districtCode,
                wardCode: defaultAddress.wardCode
              };



              setShippingInfo(addressData);
              localStorage.setItem('shippingInfo', JSON.stringify(addressData));
            }
          } else {
            // Kiểm tra xem có thông tin giao hàng đã lưu trước đó không
            const savedShippingInfo = localStorage.getItem('shippingInfo');
            if (savedShippingInfo) {
              setShippingInfo(JSON.parse(savedShippingInfo));
            } else {
              // Nếu không có địa chỉ và không có thông tin giao hàng đã lưu, hiển thị form nhập địa chỉ
              setShowAddressForm(true);

              // Điền trước thông tin cơ bản từ user
              const initialShippingInfo: Partial<ShippingInfo> = {
                fullName: user.name || '',
                email: user.email || '',
                phone: user.phoneNumber || user.phone || ''
              };

              setShippingInfo(initialShippingInfo as ShippingInfo);
            }
          }
        } catch (error) {
          console.error('Error fetching user addresses:', error);
          toast.error('Không thể tải địa chỉ của bạn. Vui lòng thử lại sau.');
        }
      } else {
        // Không đăng nhập, kiểm tra thông tin giao hàng đã lưu
        const savedShippingInfo = localStorage.getItem('shippingInfo');
        if (savedShippingInfo) {
          setShippingInfo(JSON.parse(savedShippingInfo));
        } else {
          setShowAddressForm(true);
        }
      }
    };

    fetchUserAddresses();
  }, [user]);

<<<<<<< HEAD
  // Hàm tính tổng trọng lượng của các sản phẩm trong giỏ hàng
  const calculateTotalWeight = React.useCallback((): number => {
=======
  // Hàm tính tổng trọng lượng của các sản phẩm được chọn trong giỏ hàng
  const calculateTotalWeight = (): number => {
>>>>>>> 4aaab807
    // Khởi tạo trọng lượng
    let totalWeight = 0;

    // Lấy các sản phẩm được chọn
    const selectedCartItems = cartItems.filter(item => selectedItems.includes(item._id));

    // Lấy trọng lượng thực tế từ cosmetic_info của các sản phẩm được chọn
    selectedCartItems.forEach(item => {
      // Truy cập cosmetic_info.volume.value, không sử dụng giá trị mặc định
      const itemWeight = item.cosmetic_info?.volume?.value || 0;
      totalWeight += itemWeight * item.quantity;

    });



    // Trả về trọng lượng thực tế, không áp dụng giá trị mặc định
    return totalWeight;
  }, [cartItems]);

  // Hàm tính phí vận chuyển dựa trên địa chỉ và trọng lượng
  const calculateShippingFeeForAddress = React.useCallback(async (address: ShippingInfo) => {
    if (!address.provinceCode || !address.districtCode || !address.wardCode) {
      setShippingError('Không thể tính phí vận chuyển do thiếu thông tin địa chỉ');
      setCalculatedShipping(32000); // Sử dụng phí mặc định
      updateShipping(32000);
      return;
    }

    try {
      // Tính tổng trọng lượng
      const totalWeight = calculateTotalWeight();

      // Chuyển đổi mã tỉnh/huyện sang số nguyên nếu cần
      let provinceCode = address.provinceCode;
      let districtCode = address.districtCode;
      let wardCode = address.wardCode;

      // Đảm bảo mã tỉnh/thành phố đúng định dạng
      if (provinceCode === 'HCM') provinceCode = '2';
      else if (provinceCode === 'HNI') provinceCode = '1';

      // Đảm bảo mã quận/huyện và phường/xã là số nguyên
      // Nếu là chuỗi, chuyển đổi sang số
      if (districtCode && isNaN(Number(districtCode))) {
        // Nếu là chuỗi không phải số, sử dụng một giá trị mặc định
        if (provinceCode === '2') { // HCM
          districtCode = '43'; // Quận 1
        } else {
          districtCode = '14'; // Quận Hoàng Mai
        }
      }

      if (wardCode && isNaN(Number(wardCode))) {
        // Sử dụng một giá trị mặc định cho phường/xã
        wardCode = '0';
      }

      // Khai báo biến để lưu thông tin chi nhánh
      let senderProvinceCode: number | null = null;
      let senderDistrictCode: number | null = null;

      // Lấy các sản phẩm được chọn
      const selectedCartItems = cartItems.filter(item => selectedItems.includes(item._id));

      // Lấy thông tin chi nhánh từ sản phẩm đầu tiên có selectedBranchId trong các sản phẩm được chọn
      const itemWithBranchId = selectedCartItems.find(item => item.selectedBranchId);

      if (itemWithBranchId && itemWithBranchId.selectedBranchId) {
        try {
          // Gọi API để lấy thông tin chi nhánh
          const response = await fetch(`/api/branches/${itemWithBranchId.selectedBranchId}`);

          if (response.ok) {
            const branchData = await response.json();

            if (branchData && branchData.provinceCode && branchData.districtCode) {
              // Chuyển đổi mã tỉnh/thành phố của chi nhánh sang số nếu cần
              if (branchData.provinceCode === 'HCM') {
                senderProvinceCode = 2;
              } else if (branchData.provinceCode === 'HNI') {
                senderProvinceCode = 1;
              } else {
                senderProvinceCode = Number(branchData.provinceCode);
              }

              // Chuyển đổi mã quận/huyện của chi nhánh sang số nếu cần
              senderDistrictCode = Number(branchData.districtCode);

              console.log('Sử dụng thông tin chi nhánh từ API:', {
                name: branchData.name,
                provinceCode: senderProvinceCode,
                districtCode: senderDistrictCode
              });
            } else {
              throw new Error('Thông tin chi nhánh không đầy đủ');
            }
          } else {
            throw new Error('Không thể lấy thông tin chi nhánh từ API');
          }
        } catch (error) {
          console.error('Lỗi khi lấy thông tin chi nhánh:', error);
          console.log('Không thể lấy thông tin chi nhánh, sử dụng giá trị mặc định:', {
            provinceCode: senderProvinceCode,
            districtCode: senderDistrictCode
          });
        }
      } else {
        console.log('Không tìm thấy sản phẩm có selectedBranchId trong giỏ hàng');
      }

      // Sử dụng mã địa chỉ đã chuẩn hóa của người dùng (người nhận)
      const receiverProvinceCode = Number(provinceCode) || 2; // Mặc định là Hồ Chí Minh nếu không có
      const receiverDistrictCode = Number(districtCode) || 35; // Mặc định là Quận Tân Bình nếu không có

      // Đảm bảo có giá trị cho senderProvinceCode và senderDistrictCode
      if (senderProvinceCode === null || senderDistrictCode === null) {
        // Nếu không lấy được thông tin chi nhánh, hiển thị thông báo lỗi
        toast.error('Không thể lấy thông tin chi nhánh. Vui lòng quay lại giỏ hàng và chọn chi nhánh khác.', {
          position: "bottom-right",
          autoClose: 5000,
          theme: "light"
        });

        // Không thể tính phí vận chuyển, sử dụng giá trị mặc định
        setShippingError('Không thể tính phí vận chuyển do thiếu thông tin chi nhánh');
        setCalculatedShipping(32000);
        updateShipping(32000);
        return;
      }

      // Chuẩn bị dữ liệu cho API tính phí vận chuyển theo đúng cấu trúc API getPriceAll của Viettel Post
      // Sử dụng trọng lượng thực tế của sản phẩm và địa chỉ thực tế của chi nhánh và người dùng
      const shippingFeeData = {
        PRODUCT_WEIGHT: totalWeight, // Sử dụng trọng lượng thực tế từ selectedCartItems
        PRODUCT_PRICE: Math.max(selectedSubtotal - discount, 10000),
        MONEY_COLLECTION: Math.max(selectedSubtotal - discount, 10000),
        SENDER_PROVINCE: senderProvinceCode, // Sử dụng mã tỉnh thực tế của chi nhánh
        SENDER_DISTRICT: senderDistrictCode, // Sử dụng mã quận thực tế của chi nhánh
        RECEIVER_PROVINCE: receiverProvinceCode, // Sử dụng mã tỉnh của người dùng
        RECEIVER_DISTRICT: receiverDistrictCode, // Sử dụng mã quận của người dùng
        PRODUCT_TYPE: 'HH',
        TYPE: 1
      };



      // Gọi API tính phí vận chuyển cho tất cả dịch vụ
      const result = await calculateShippingFeeAll(shippingFeeData);

      if (result.success) {


        // Lấy phí vận chuyển từ dịch vụ được chọn
        const shippingFee = result.fee;

        // Lưu mã dịch vụ được chọn
        if (result.selectedServiceCode) {
          setSelectedServiceCode(result.selectedServiceCode);

        }

        // Lưu các dịch vụ vận chuyển khả dụng
        if (result.availableServices && result.availableServices.length > 0) {
          setAvailableServices(result.availableServices);
        }

        setCalculatedShipping(shippingFee);
        updateShipping(shippingFee);
        setShippingError(null);



        // Cập nhật tổng chi phí (useEffect sẽ tự động cập nhật khi shipping thay đổi)
      } else {
        setShippingError(result.error || 'Không thể tính phí vận chuyển');
        setCalculatedShipping(32000); // Sử dụng phí mặc định
        updateShipping(32000);
        setAvailableServices([]); // Xóa các dịch vụ vận chuyển khả dụng
      }
    } catch {
      console.error('Error calculating shipping fee');
      setShippingError('Có lỗi xảy ra khi tính phí vận chuyển');
      setCalculatedShipping(32000); // Sử dụng phí mặc định
      updateShipping(32000);
      setAvailableServices([]); // Xóa các dịch vụ vận chuyển khả dụng
    }
  }, [cartItems, subtotal, discount, calculateShippingFeeAll, updateShipping, calculateTotalWeight]);

  // Xử lý khi chọn địa chỉ
  const handleSelectAddress = (addressId: string) => {
    setSelectedAddressId(addressId);
    setShowAddressForm(false);

    // Tìm địa chỉ được chọn
    const selectedAddress = userAddresses.find(addr => addr._id === addressId);
    if (selectedAddress) {
      // Chuyển đổi dữ liệu địa chỉ sang định dạng ShippingInfo
      const addressParts: string[] = selectedAddress.addressLine.split(',').map((part: string) => part.trim());

      // Chuẩn hóa mã tỉnh/thành phố
      let provinceCode = selectedAddress.provinceCode;
      if (provinceCode === 'HCM') provinceCode = '2';
      else if (provinceCode === 'HNI') provinceCode = '1';

      // Chuẩn hóa mã quận/huyện
      let districtCode = selectedAddress.districtCode;
      if (districtCode && isNaN(Number(districtCode))) {
        if (provinceCode === '2') { // HCM
          districtCode = '43'; // Quận 1
        } else {
          districtCode = '14'; // Quận Hoàng Mai
        }
      }

      // Chuẩn hóa mã phường/xã
      let wardCode = selectedAddress.wardCode;
      if (wardCode && isNaN(Number(wardCode))) {
        wardCode = '0';
      }

      const addressData: ShippingInfo = {
        fullName: user?.name || '',
        phone: user?.phoneNumber || user?.phone || '', // Đảm bảo số điện thoại được lấy từ profile
        email: user?.email || '',
        address: addressParts[0] || '',
        city: selectedAddress.city || selectedAddress.provinceName || '', // Ưu tiên sử dụng city, nếu không có thì dùng provinceName
        district: addressParts.length > 2 ? addressParts[2] : '',
        ward: addressParts.length > 1 ? addressParts[1] : '',
        notes: '',
        // Thêm các trường mới cho ViettelPost
        provinceId: selectedAddress.provinceCode,
        districtId: selectedAddress.districtCode,
        wardId: selectedAddress.wardCode,
        // Thêm các thông tin tên cần thiết
        provinceName: selectedAddress.provinceName || selectedAddress.city || '', // Đảm bảo luôn có giá trị
        districtName: selectedAddress.districtName || selectedAddress.state || '',
        wardName: selectedAddress.wardName || '',
        // Thêm mã code đã chuẩn hóa
        provinceCode: provinceCode,
        districtCode: districtCode,
        wardCode: wardCode
      };



      setShippingInfo(addressData);
      localStorage.setItem('shippingInfo', JSON.stringify(addressData));

      // Xóa thông báo lỗi khi người dùng chọn địa chỉ
      setErrorMessage(null);

      // Tính phí vận chuyển cho địa chỉ đã chọn
      calculateShippingFeeForAddress(addressData);
    }
  };

  // Xử lý khi muốn thêm địa chỉ mới
  const handleAddNewAddress = () => {
    if (selectedAddressId) setSelectedAddressId(null);
    setShowAddressForm(true);
    setEditingAddressId(null); // Reset trạng thái sửa địa chỉ khi thêm địa chỉ mới
  };

  // Thêm hàm mới để bắt đầu sửa địa chỉ
  const handleEditAddress = (addressId: string) => {
    setEditingAddressId(addressId);
    setShowAddressForm(true); // Hiển thị form
    setSelectedAddressId(null); // Bỏ chọn địa chỉ hiện tại

    // Tìm địa chỉ cần sửa
    const addressToEdit = userAddresses.find(addr => addr._id === addressId);
    if (addressToEdit) {
      // Chuyển đổi thành dữ liệu ShippingInfo
      const convertedAddress = convertAddressToShippingInfo(addressToEdit);

      // Cập nhật state với dữ liệu địa chỉ đã chọn
      setShippingInfo(convertedAddress);



      // Cuộn đến vị trí form để người dùng dễ nhìn thấy
      setTimeout(() => {
        const formElement = document.querySelector('.shipping-form');
        if (formElement) {
          formElement.scrollIntoView({ behavior: 'smooth', block: 'start' });
        }
      }, 100);
    }
  };

  // Xử lý cập nhật thông tin giao hàng
  const handleShippingInfoSubmit = (values: ShippingInfo) => {
    setShippingInfo(values);

    // Lưu địa chỉ nếu người dùng đã đăng nhập
    if (user && user._id) {
      saveAddressToAccount(values);
    }

    setShowAddressForm(false);
    setEditingAddressId(null); // Reset trạng thái sửa sau khi lưu
  };

  // Lưu địa chỉ vào tài khoản người dùng
  const saveAddressToAccount = async (addressData: ShippingInfo) => {
    try {
      // Tạo đối tượng địa chỉ từ dữ liệu form
      const formattedAddress: Partial<AddressApiResponse> = {
        addressLine: `${addressData.address}, ${addressData.ward}, ${addressData.district}`,
        city: addressData.city || addressData.provinceName || '', // Ưu tiên sử dụng city, nếu không có thì dùng provinceName
        state: addressData.district || addressData.districtName || '',
        country: 'Việt Nam',
        postalCode: '',
        isDefault: userAddresses.length === 0, // Đặt làm mặc định nếu là địa chỉ đầu tiên
        // Thêm các mã địa chỉ cần thiết cho ViettelPost
        provinceCode: addressData.provinceCode || '1',
        districtCode: addressData.districtCode || '4',
        wardCode: addressData.wardCode || '0',
        // Thêm các trường tên địa chỉ
        provinceName: addressData.provinceName || addressData.city || '', // Đảm bảo luôn có giá trị
        districtName: addressData.districtName || addressData.district || '',
        wardName: addressData.wardName || addressData.ward || ''
      };



      let updatedUser: UserApiResponse | undefined;

      // Kiểm tra xem đang cập nhật địa chỉ hay tạo mới
      if (editingAddressId) {
        // Đang sửa địa chỉ hiện có
        formattedAddress._id = editingAddressId; // Thêm ID địa chỉ đang sửa


        // Gọi API để cập nhật địa chỉ
        updatedUser = await UserApiService.updateAddress(editingAddressId, formattedAddress);

        toast.success('Đã cập nhật địa chỉ thành công', {
          position: "bottom-right",
          autoClose: 2000,
          theme: "light",
          style: { backgroundColor: '#f0fff4', color: '#22543d', borderLeft: '4px solid #22543d' }
        });
      } else {
        // Đang thêm địa chỉ mới


        // Gọi API để thêm địa chỉ mới
        updatedUser = await UserApiService.addAddress(formattedAddress);

        toast.success('Đã thêm địa chỉ mới vào tài khoản của bạn', {
          position: "bottom-right",
          autoClose: 2000,
          theme: "light",
          style: { backgroundColor: '#f0fff4', color: '#22543d', borderLeft: '4px solid #22543d' }
        });
      }

      // Cập nhật danh sách địa chỉ
      if (updatedUser && updatedUser.addresses) {
        // Chuyển đổi địa chỉ từ API sang UserAddress
        const convertedAddresses: UserAddress[] = updatedUser.addresses.map((addr: AddressApiResponse) => ({
          _id: addr._id,
          addressLine: addr.addressLine,
          city: addr.city || addr.provinceName || '', // Ưu tiên sử dụng city, nếu không có thì dùng provinceName
          state: addr.state || addr.districtName || '',
          country: addr.country || 'Việt Nam',
          postalCode: addr.postalCode || '',
          isDefault: addr.isDefault || false,
          provinceCode: addr.provinceCode || '2',
          districtCode: addr.districtCode || '51',
          wardCode: addr.wardCode || '897',
          provinceName: addr.provinceName || addr.city || '', // Đảm bảo luôn có giá trị
          districtName: addr.districtName || addr.state || '',
          wardName: addr.wardName || ''
        }));

        setUserAddresses(convertedAddresses);

        if (editingAddressId) {
          // Nếu đang sửa, chọn lại địa chỉ đó
          setSelectedAddressId(editingAddressId);
        } else {
          // Nếu đang thêm mới, chọn địa chỉ vừa thêm
          const newAddress = convertedAddresses[convertedAddresses.length - 1];
          if (newAddress) {
            setSelectedAddressId(newAddress._id);
          }
        }

        setShowAddressForm(false);
      }
    } catch (error) {
      console.error('Error saving address to account:', error);
      toast.error('Không thể lưu địa chỉ vào tài khoản. Vui lòng thử lại sau.');
    }
  };

  // Sử dụng UserOrderContext và UserPaymentContext
  const { calculateShippingFeeAll } = useUserOrder();
  const { createOrderWithCOD, createOrderWithStripe, createOrderWithMomo } = useUserPayment();

  // State cho phí vận chuyển và lỗi
  const [calculatedShipping, setCalculatedShipping] = useState<number>(0); // Lưu trạng thái phí vận chuyển đã tính
  const [shippingError, setShippingError] = useState<string | null>(null); // Lưu lỗi khi tính phí vận chuyển
  const [availableServices, setAvailableServices] = useState<ShippingService[]>([]); // Lưu các dịch vụ vận chuyển khả dụng
  const [selectedServiceCode, setSelectedServiceCode] = useState<string>('LCOD'); // Lưu mã dịch vụ đã chọn, mặc định là LCOD
  const { updateShipping } = useCart(); // Lấy hàm cập nhật phí vận chuyển từ CartContext

  // Tính lại phí vận chuyển khi thông tin địa chỉ thay đổi
  useEffect(() => {
    if (shippingInfo && shippingInfo.provinceCode && shippingInfo.districtCode && shippingInfo.wardCode) {
      console.log('Thông tin địa chỉ đã thay đổi, tính lại phí vận chuyển');
      calculateShippingFeeForAddress(shippingInfo);
    }
  }, [shippingInfo, calculateShippingFeeForAddress]);

  // Xử lý khi người dùng chọn dịch vụ vận chuyển
  const handleSelectShippingService = (serviceCode: string, fee: number) => {
    setSelectedServiceCode(serviceCode);
    setCalculatedShipping(fee);
    updateShipping(fee);

    // Hiển thị thông báo đã chọn dịch vụ vận chuyển
    const selectedService = availableServices.find(service => service.serviceCode === serviceCode);
    if (selectedService) {
      toast.success(`Đã chọn dịch vụ vận chuyển: ${selectedService.serviceName}`, {
        position: "bottom-right",
        autoClose: 2000,
        theme: "light"
      });
    }
  };

  // Xử lý đặt hàng
  const handlePlaceOrder = async () => {
    // Kiểm tra xem đã có thông tin giao hàng chưa
    if (!shippingInfo) {
      // Hiển thị thông báo lỗi
      setErrorMessage('Vui lòng nhập và lưu thông tin giao hàng trước khi đặt hàng');
      toast.error('Vui lòng nhập và lưu thông tin giao hàng trước khi đặt hàng', {
        position: "bottom-right",
        autoClose: 3000,
        theme: "light"
      });

      // Cuộn đến form thông tin giao hàng
      const shippingFormElement = document.querySelector('.shipping-form');
      if (shippingFormElement) {
        shippingFormElement.scrollIntoView({ behavior: 'smooth' });
      }

      return;
    }

    // Kiểm tra xem đã chọn phương thức thanh toán chưa
    if (!paymentMethod) {
      setErrorMessage('Vui lòng chọn phương thức thanh toán');
      toast.error('Vui lòng chọn phương thức thanh toán', {
        position: "bottom-right",
        autoClose: 3000,
        theme: "light"
      });
      return;
    }

    // Kiểm tra xem có sản phẩm được chọn không
    if (selectedItemCount === 0) {
      toast.error('Vui lòng chọn sản phẩm để thanh toán.', {
        position: "bottom-right",
        autoClose: 3000,
        theme: "light"
      });
      router.push('/cart');
      return;
    }

    // Xóa thông báo lỗi nếu mọi thứ hợp lệ
    setErrorMessage(null);
    setIsProcessing(true);

    try {
      // Tìm địa chỉ đã chọn từ danh sách địa chỉ người dùng
      const selectedUserAddress = selectedAddressId ? userAddresses.find(addr => addr._id === selectedAddressId) : null;

      // Chuyển đổi shippingInfo sang định dạng ShippingAddress
      const shippingAddress: ShippingAddress = {
        fullName: shippingInfo.fullName,
        phone: shippingInfo.phone,
        email: shippingInfo.email,
        addressLine1: shippingInfo.address,
        province: shippingInfo.city || shippingInfo.provinceName || '', // Ưu tiên sử dụng city, nếu không có thì dùng provinceName
        district: shippingInfo.district || shippingInfo.districtName || '',
        ward: shippingInfo.ward || shippingInfo.wardName || '',
        // Thêm các mã địa chỉ cần thiết cho ViettelPost
        provinceCode: selectedUserAddress?.provinceCode || shippingInfo.provinceCode || '',
        districtCode: selectedUserAddress?.districtCode || shippingInfo.districtCode || '',
        wardCode: selectedUserAddress?.wardCode || shippingInfo.wardCode || ''
      };



      // Kiểm tra và chuyển đổi mã địa chỉ cho ViettelPost
      if (!shippingAddress.provinceCode || !shippingAddress.districtCode || !shippingAddress.wardCode) {
        // Sử dụng mã địa chỉ mặc định cho ViettelPost
        shippingAddress.provinceCode = '1'; // Hà Nội
        shippingAddress.districtCode = '14'; // Quận Hoàng Mai
        shippingAddress.wardCode = '0'; // Mã mặc định cho phường/xã
      }

      // Đảm bảo mã địa chỉ đúng định dạng cho ViettelPost
      // Chuyển đổi mã tỉnh/thành phố sang định dạng số nếu cần
      if (shippingAddress.provinceCode === 'HCM') {
        // Hồ Chí Minh
        shippingAddress.provinceCode = '2';
      } else if (shippingAddress.provinceCode === 'HNI') {
        // Hà Nội
        shippingAddress.provinceCode = '1';
      }

      // Đảm bảo mã quận/huyện và phường/xã là số nguyên
      if (shippingAddress.districtCode && isNaN(Number(shippingAddress.districtCode))) {
        // Nếu là chuỗi không phải số, sử dụng một giá trị mặc định
        if (shippingAddress.provinceCode === '2') { // HCM
          shippingAddress.districtCode = '43'; // Quận 1
        } else {
          shippingAddress.districtCode = '14'; // Quận Hoàng Mai
        }
      }

      if (shippingAddress.wardCode && isNaN(Number(shippingAddress.wardCode))) {
        // Sử dụng một giá trị mặc định cho phường/xã
        shippingAddress.wardCode = '0';
      }



      // Lấy branchId từ sản phẩm trong giỏ hàng hoặc sử dụng giá trị mặc định
      const selectedBranchId = getSelectedBranchId();

      // Lấy các sản phẩm được chọn
      const selectedCartItems = cartItems.filter(item => selectedItems.includes(item._id));

      // Kiểm tra xem có sản phẩm nào không có selectedBranchId không
      const itemsWithoutBranch = selectedCartItems.filter(item => !item.selectedBranchId);
      if (itemsWithoutBranch.length > 0) {
        toast.error(`Sản phẩm "${itemsWithoutBranch[0].name}" chưa chọn chi nhánh. Vui lòng quay lại giỏ hàng để chọn chi nhánh.`);
        setIsProcessing(false);
        return;
      }

      // Tạo dữ liệu đơn hàng - chỉ sử dụng sản phẩm được chọn
      const orderData: CreateOrderDto = {
        items: selectedCartItems.map(item => ({
          productId: item.productId,
          variantId: item.variantId || '',
          name: item.name,
          image: item.image?.url,
          quantity: item.quantity,
          price: item.price,
          options: item.selectedOptions || {}
        })),
        subtotal: selectedSubtotal,
        tax: 0,
        shippingFee: shipping,
        totalPrice: total,
        finalPrice: total,
        shippingAddress,
        branchId: selectedBranchId, // Thêm branchId vào đơn hàng
        paymentMethod: paymentMethod as 'cod' | 'bank_transfer' | 'credit_card' | 'stripe' | 'momo',
        notes: shippingInfo.notes,
        shippingServiceCode: selectedServiceCode // Thêm mã dịch vụ vận chuyển đã chọn
      };

      // Nếu có voucher, thêm vào đơn hàng
      if (voucherCode && discount > 0) {
        orderData.voucher = {
          voucherId: voucherId,
          code: voucherCode,
          discountAmount: discount
        };
        console.log(`Adding voucher to order - code: ${voucherCode}, id: ${voucherId}, discount: ${discount}`);
      }

      // Lưu thông tin đơn hàng vào localStorage để sử dụng ở trang success
      localStorage.setItem('currentOrder', JSON.stringify(orderData));

      let result;

      // Xử lý theo phương thức thanh toán
      if (paymentMethod === 'cod') {
        // Tạo đơn hàng với COD (sẽ tự động tạo vận đơn Viettel Post)
        result = await createOrderWithCOD(orderData);

        if (result) {
          // Lưu thông tin đơn hàng vào localStorage để sử dụng ở trang success
          localStorage.setItem('orderNumber', result.orderNumber);
          localStorage.setItem('orderCreatedAt', result.createdAt);

          // Xóa giỏ hàng
          await clearCart();

          // Chuyển đến trang thành công
          router.push('/payments/success');
        } else {
          throw new Error('Không thể tạo đơn hàng');
        }
      } else if (paymentMethod === 'credit_card' || paymentMethod === 'stripe') {
        // Tạo đơn hàng với Stripe
        result = await createOrderWithStripe(orderData);

        if (result && result.checkoutUrl) {
          // Lưu thông tin đơn hàng tạm thời vào localStorage để sử dụng ở trang success
          if (orderData.orderNumber) {
            localStorage.setItem('orderNumber', orderData.orderNumber);
          }
          localStorage.setItem('orderCreatedAt', new Date().toISOString());

          // Chuyển đến trang thanh toán Stripe Checkout
          window.location.href = result.checkoutUrl;
        } else {
          throw new Error('Không thể tạo phiên thanh toán Stripe');
        }
      } else if (paymentMethod === 'momo') {
        // Tạo đơn hàng với MoMo
        result = await createOrderWithMomo(orderData);

        if (result && result.payUrl) {
          // Chuyển đến trang thanh toán MoMo
          router.push(`/payments/momo?payUrl=${encodeURIComponent(result.payUrl)}`);
        } else {
          throw new Error('Không thể tạo đơn hàng với MoMo');
        }
      } else {
        // Các phương thức thanh toán khác (chưa hỗ trợ)
        throw new Error('Phương thức thanh toán chưa được hỗ trợ');
      }
    } catch (error: unknown) {
      console.error('Lỗi khi đặt hàng:', error);
      setIsProcessing(false);
      const errorMessage = error instanceof Error ? error.message : 'Đã xảy ra lỗi khi xử lý đơn hàng. Vui lòng thử lại sau.';
      setErrorMessage(errorMessage);

      // Xử lý lỗi, chuyển đến trang thất bại
      router.push('/payments/fail');
    }
  };

  // Tìm địa chỉ đang được sửa để truyền vào form
  const addressBeingEdited = editingAddressId
    ? userAddresses.find(addr => addr._id === editingAddressId)
    : null;

  // Chuyển đổi từ UserAddress sang ShippingInfo
  const convertAddressToShippingInfo = (address: UserAddress): ShippingInfo => {
    return {
      fullName: user?.name || '',
      phone: user?.phoneNumber || user?.phone || '',
      email: user?.email || '',
      address: address.addressLine,
      city: address.city || address.provinceName || '', // Ưu tiên sử dụng city, nếu không có thì dùng provinceName
      district: address.state || address.districtName || '',
      ward: address.wardName || '',
      notes: '',
      // Thêm các ID cần thiết cho form ViettelPost
      provinceId: address.provinceCode,
      districtId: address.districtCode,
      wardId: address.wardCode,
      // Thêm các thông tin tên cần thiết
      provinceName: address.provinceName || address.city || '', // Đảm bảo luôn có giá trị
      districtName: address.districtName || address.state || '',
      wardName: address.wardName || '',
      // Thêm mã code nếu có
      provinceCode: address.provinceCode,
      districtCode: address.districtCode,
      wardCode: address.wardCode
    };
  };

  // Breadcrumb items
  const breadcrumbItems = [
    { label: 'Giỏ hàng', href: '/cart' },
    { label: 'Thanh toán' }
  ];

  return (
    <DefaultLayout breadcrumItems={breadcrumbItems}>
      <Head>
        <title>Thanh toán | YUMIN</title>
        <meta name="description" content="Thanh toán đơn hàng tại YUMIN" />
      </Head>

      <main className="min-h-screen bg-gray-50 pb-12">
        <div className="container mx-auto px-4 py-6">
          <h1 className="text-2xl font-semibold text-gray-800 mt-6 mb-8">Thanh toán</h1>

          {/* Hiển thị thông báo lỗi nếu có */}
          {errorMessage && (
            <div className="bg-red-50 border-l-4 border-red-500 p-4 mb-6 rounded-md">
              <div className="flex">
                <div className="flex-shrink-0">
                  <FiAlertCircle className="h-5 w-5 text-red-500" />
                </div>
                <div className="ml-3">
                  <p className="text-sm text-red-700">{errorMessage}</p>
                </div>
              </div>
            </div>
          )}

          {isLoading ? (
            // Hiển thị skeleton loading
            <div className="grid grid-cols-1 lg:grid-cols-3 gap-6">
              <div className="lg:col-span-2 space-y-6">
                <div className="bg-white rounded-lg shadow-sm p-4 animate-pulse">
                  <div className="h-6 bg-gray-200 rounded w-1/4 mb-6"></div>
                  <div className="space-y-4">
                    <div className="h-10 bg-gray-200 rounded"></div>
                    <div className="h-10 bg-gray-200 rounded"></div>
                    <div className="h-10 bg-gray-200 rounded"></div>
                  </div>
                </div>

                <div className="bg-white rounded-lg shadow-sm p-4 animate-pulse">
                  <div className="h-6 bg-gray-200 rounded w-1/4 mb-6"></div>
                  <div className="space-y-4">
                    <div className="h-16 bg-gray-200 rounded"></div>
                    <div className="h-16 bg-gray-200 rounded"></div>
                    <div className="h-16 bg-gray-200 rounded"></div>
                  </div>
                </div>
              </div>

              <div className="lg:col-span-1">
                <div className="bg-white rounded-lg shadow-sm p-4 animate-pulse">
                  <div className="h-6 bg-gray-200 rounded w-1/2 mb-4"></div>
                  <div className="h-40 bg-gray-200 rounded mb-4"></div>
                  <div className="space-y-3 mb-6">
                    <div className="flex justify-between">
                      <div className="h-4 bg-gray-200 rounded w-1/3"></div>
                      <div className="h-4 bg-gray-200 rounded w-1/4"></div>
                    </div>
                    <div className="flex justify-between">
                      <div className="h-4 bg-gray-200 rounded w-1/4"></div>
                      <div className="h-4 bg-gray-200 rounded w-1/5"></div>
                    </div>
                    <div className="flex justify-between">
                      <div className="h-4 bg-gray-200 rounded w-1/3"></div>
                      <div className="h-4 bg-gray-200 rounded w-1/4"></div>
                    </div>
                    <div className="pt-3 flex justify-between">
                      <div className="h-5 bg-gray-200 rounded w-1/4"></div>
                      <div className="h-5 bg-gray-200 rounded w-1/3"></div>
                    </div>
                  </div>
                  <div className="h-10 bg-gray-200 rounded"></div>
                </div>
              </div>
            </div>
          ) : (
            <div className="grid grid-cols-1 lg:grid-cols-3 gap-6">
              <div className="lg:col-span-2 space-y-6">
                {/* Form thông tin giao hàng */}
                <div className="bg-white rounded-lg shadow-sm p-4 md:p-6 shipping-form">
                  <h2 className="text-lg font-semibold text-gray-800 mb-4">Thông tin giao hàng</h2>

                  {/* Hiển thị danh sách địa chỉ nếu user đã có địa chỉ */}
                  {userAddresses.length > 0 && (
                    <div className="mb-6">
                      <div className="flex justify-between items-center mb-3">
                        <h3 className="text-md font-medium text-gray-700">Địa chỉ của tôi</h3>
                        <button
                          type="button"
                          onClick={handleAddNewAddress}
                          className="text-sm text-pink-600 hover:text-pink-700 flex items-center"
                        >
                          <FiPlus className="mr-1" />
                          Thêm địa chỉ mới
                        </button>
                      </div>

                      <div className="space-y-3">
                        {userAddresses.map((address) => (
                          <div
                            key={address._id}
                            className={`border rounded-md p-3 cursor-pointer transition-colors ${
                              selectedAddressId === address._id
                                ? 'border-pink-500 bg-pink-50'
                                : 'border-gray-200 hover:border-pink-300'
                            }`}
                            onClick={() => handleSelectAddress(address._id)}
                          >
                            <div className="flex justify-between">
                              <div>
                                <p className="font-medium text-gray-800">{user?.name}</p>
                                <p className="text-sm text-gray-600">
                                  <span className="font-medium">Điện thoại:</span> {user?.phoneNumber || user?.phone || 'Chưa có số điện thoại'}
                                </p>
                                <p className="text-sm text-gray-600 mt-1">
                                  <span className="font-medium">Địa chỉ:</span> {address.addressLine}
                                  {address.city && `, ${address.city}`}
                                  {address.country && `, ${address.country}`}
                                  {address.postalCode && ` - ${address.postalCode}`}
                                </p>
                              </div>
                              <div className="flex items-center">
                                {selectedAddressId === address._id && (
                                  <div className="flex-shrink-0 h-6 w-6 bg-pink-500 rounded-full flex items-center justify-center mr-2">
                                    <FiCheck className="text-white" />
                                  </div>
                                )}
                                {address.isDefault && selectedAddressId !== address._id && (
                                  <span className="px-2 py-1 bg-gray-100 text-gray-600 text-xs rounded-full mr-2">Mặc định</span>
                                )}
                                <button
                                  type="button"
                                  className="ml-2 px-2 py-1 text-sm bg-blue-500 text-white rounded hover:bg-blue-600 transition-colors"
                                  onClick={(e) => {
                                    e.stopPropagation(); // Ngăn chặn sự kiện click lan tỏa lên phần tử cha
                                    handleEditAddress(address._id);
                                  }}
                                >
                                  <FiEdit className="mr-1 inline-block" />
                                  Sửa
                                </button>
                              </div>
                            </div>
                          </div>
                        ))}
                      </div>
                    </div>
                  )}

                  {/* Hiển thị form nhập địa chỉ mới nếu không có địa chỉ hoặc chọn thêm địa chỉ mới */}
                  {(userAddresses.length === 0 || showAddressForm) && (
                    <div className={`${editingAddressId ? 'border-2 border-blue-500 p-4 rounded-lg bg-blue-50 transition-all animate-pulse' : ''}`}
                         ref={(el) => {
                           // Tự động cuộn đến vị trí form khi nó xuất hiện
                           if (el && editingAddressId) {
                             setTimeout(() => {
                               el.scrollIntoView({ behavior: 'smooth', block: 'start' });
                               // Dừng animation sau 1 giây để không làm rối mắt người dùng
                               setTimeout(() => {
                                 el.classList.remove('animate-pulse');
                               }, 1000);
                             }, 100);
                           }
                         }}>
                      {editingAddressId && (
                        <div className="mb-4 bg-blue-100 p-3 rounded text-blue-700 font-medium flex items-center">
                          <FiEdit className="mr-2" />
                          Đang chỉnh sửa địa chỉ. Vui lòng cập nhật thông tin bên dưới.
                        </div>
                      )}
                      <ShippingForm
                        initialValues={editingAddressId && addressBeingEdited
                          ? convertAddressToShippingInfo(addressBeingEdited)
                          : (shippingInfo || undefined)}
                        onSubmit={handleShippingInfoSubmit}
                        showSubmitButton={true}
                      />
                    </div>
                  )}

                  {/* Hiển thị thông tin đã lưu nếu đã chọn địa chỉ nhưng không muốn thêm mới */}
                  {shippingInfo && selectedAddressId && !showAddressForm && (
                    <div className="mt-4 lg:hidden">
                      <button
                        type="button"
                        onClick={handlePlaceOrder}
                        disabled={isProcessing}
                        className={`w-full py-3 rounded-md font-medium flex items-center justify-center ${
                          isProcessing
                            ? 'bg-gray-300 text-gray-500 cursor-not-allowed'
                            : 'bg-pink-600 text-white hover:bg-pink-700 transition-colors'
                        }`}
                      >
                        {isProcessing ? (
                          <>
                            <svg className="animate-spin -ml-1 mr-2 h-4 w-4 text-white" xmlns="http://www.w3.org/2000/svg" fill="none" viewBox="0 0 24 24">
                              <circle className="opacity-25" cx="12" cy="12" r="10" stroke="currentColor" strokeWidth="4"></circle>
                              <path className="opacity-75" fill="currentColor" d="M4 12a8 8 0 018-8V0C5.373 0 0 5.373 0 12h4zm2 5.291A7.962 7.962 0 014 12H0c0 3.042 1.135 5.824 3 7.938l3-2.647z"></path>
                            </svg>
                            Đang xử lý...
                          </>
                        ) : (
                          <>
                            Đặt hàng
                          </>
                        )}
                      </button>
                    </div>
                  )}
                </div>

                {/* Phương thức thanh toán */}
                <div className="bg-white rounded-lg shadow-sm p-4 md:p-6">
                  <PaymentMethods
                    selectedMethod={paymentMethod}
                    onSelectMethod={setPaymentMethod}
                  />
                </div>
              </div>

              <div className="lg:col-span-1">
                {/* Tóm tắt đơn hàng sử dụng dữ liệu từ CartContext */}
                <OrderSummary
                  items={orderItems}
                  subtotal={selectedSubtotal}
                  discount={discount}
                  shipping={shipping}
                  total={total}
                  voucherCode={voucherCode}
                  shippingError={shippingError}
                  calculatedShipping={calculatedShipping}
                  availableServices={availableServices}
                  selectedServiceCode={selectedServiceCode}
                  onSelectShippingService={handleSelectShippingService}
                  onPlaceOrder={handlePlaceOrder}
                  isProcessing={isProcessing}
                />
              </div>
            </div>
          )}
        </div>
      </main>

      {/* Toast Container */}
      <ToastContainer
        position="bottom-right"
        autoClose={3000}
        hideProgressBar={false}
        newestOnTop
        closeOnClick
        rtl={false}
        pauseOnFocusLoss
        draggable
        pauseOnHover
        theme="light"
      />
    </DefaultLayout>
  );
};

export default PaymentsPage;<|MERGE_RESOLUTION|>--- conflicted
+++ resolved
@@ -196,11 +196,7 @@
         calculateShippingFeeForAddress(shippingInfo);
       }
     }
-<<<<<<< HEAD
-  }, [cartItems, cartLoading, router, itemCount, shippingInfo, calculateShippingFeeForAddress]);
-=======
-  }, [cartItems, selectedItems, selectedItemCount, cartLoading, router, shippingInfo]);
->>>>>>> 4aaab807
+  }, [cartItems, selectedItems, selectedItemCount, cartLoading, router, itemCount, shippingInfo, calculateShippingFeeForAddress]);
 
   // Tải danh sách địa chỉ của người dùng
   useEffect(() => {
@@ -283,13 +279,8 @@
     fetchUserAddresses();
   }, [user]);
 
-<<<<<<< HEAD
-  // Hàm tính tổng trọng lượng của các sản phẩm trong giỏ hàng
+  // Hàm tính tổng trọng lượng của các sản phẩm được chọn trong giỏ hàng
   const calculateTotalWeight = React.useCallback((): number => {
-=======
-  // Hàm tính tổng trọng lượng của các sản phẩm được chọn trong giỏ hàng
-  const calculateTotalWeight = (): number => {
->>>>>>> 4aaab807
     // Khởi tạo trọng lượng
     let totalWeight = 0;
 
